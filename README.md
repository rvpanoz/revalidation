--- conflicted
+++ resolved
@@ -192,11 +192,7 @@
 
 const getValue = e => e.target.value
 
-<<<<<<< HEAD
 const Form = ({ revalidation : {form, onChange, updateState, valid, errors = {}, validateAll}, onSubmit }) =>
-=======
-const Form = ({ reValidation: { form, updateValue, valid, errors = {}, validateAll }, onSubmit, disableButtonOption = false }) =>
->>>>>>> 5de35b9a
   (
   <div className='form'>
     <div className='formGroup'>
